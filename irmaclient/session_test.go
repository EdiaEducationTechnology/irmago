--- conflicted
+++ resolved
@@ -361,33 +361,6 @@
 // Use keyshareuser.sql to enroll the user at the keyshare server.
 func TestKeyshareSessions(t *testing.T) {
 	client := parseStorage(t)
-<<<<<<< HEAD
-	id := irma.NewAttributeTypeIdentifier("irma-demo.RU.studentCard.studentID")
-
-	expiry := irma.Timestamp(irma.NewMetadataAttribute(0).Expiry())
-	credid := irma.NewCredentialTypeIdentifier("test.test.mijnirma")
-	jwt := getCombinedJwt("testip", id)
-	jwt.(*irma.IdentityProviderJwt).Request.Request.Credentials = append(
-		jwt.(*irma.IdentityProviderJwt).Request.Request.Credentials,
-		&irma.CredentialRequest{
-			Validity:         &expiry,
-			CredentialTypeID: &credid,
-			Attributes:       map[string]string{"email": "example@example.com"},
-		},
-	)
-	sessionHelper(t, jwt, "issue", client)
-
-	jwt = getDisclosureJwt("testsp", id)
-	jwt.(*irma.ServiceProviderJwt).Request.Request.Content = append(
-		jwt.(*irma.ServiceProviderJwt).Request.Request.Content, //[]*AttributeDisjunction{},
-		&irma.AttributeDisjunction{
-			Label:      "foo",
-			Attributes: []irma.AttributeTypeIdentifier{irma.NewAttributeTypeIdentifier("test.test.mijnirma.email")},
-		},
-	)
-	sessionHelper(t, jwt, "verification", client)
-=======
->>>>>>> bfcb58de
 
 	keyshareSessions(t, client)
 

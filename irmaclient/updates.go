package irmaclient

import (
	"encoding/json"
	"encoding/xml"
	"html"
	"io/ioutil"
	"math/big"
	"time"

	"github.com/go-errors/errors"
	"github.com/mhe/gabi"
	"github.com/privacybydesign/irmago"
	"github.com/privacybydesign/irmago/internal/fs"
)

// This file contains the update mechanism for Client
// as well as updates themselves.

type update struct {
	When    irma.Timestamp
	Number  int
	Success bool
	Error   *string
}

var clientUpdates = []func(client *Client) error{
	// Convert old cardemu.xml Android storage to our own storage format
	func(client *Client) error {
		_, err := client.ParseAndroidStorage()
		return err
	},

	// Adding scheme manager index, signature and public key
	// Check the signatures of all scheme managers, if any is not ok,
	// copy the entire irma_configuration folder from assets
	func(client *Client) error {
		conf := client.Configuration
		if len(conf.DisabledSchemeManagers) > 0 {
			return conf.CopyFromAssets(true)
		}
		for manager := range conf.SchemeManagers {
			valid, err := conf.VerifySignature(manager)
			if err != nil || !valid {
				return conf.CopyFromAssets(true)
			}
		}
		return nil
	},

	// Rename config -> preferences
	func(client *Client) (err error) {
		exists, err := fs.PathExists(client.storage.path("config"))
		if !exists || err != nil {
			return
		}
		oldStruct := &struct {
			SendCrashReports bool
		}{}
		// Load old file, convert to new struct, and save
		err = client.storage.load(oldStruct, "config")
		if err != nil {
			return err
		}
		client.Preferences = Preferences{
			EnableCrashReporting: oldStruct.SendCrashReports,
		}
		return client.storage.StorePreferences(client.Preferences)
	},

<<<<<<< HEAD
	// Copy new irma_configuration out of assets
	func(client *Client) (err error) {
		return client.Configuration.CopyFromAssets(true)
=======
	// For each keyshare server, include in its struct the identifier of its scheme manager
	func(client *Client) (err error) {
		for smi, kss := range client.keyshareServers {
			kss.SchemeManagerIdentifier = smi
		}
		return client.storage.StoreKeyshareServers(client.keyshareServers)
>>>>>>> 496920ce
	},
}

// update performs any function from clientUpdates that has not
// already been executed in the past, keeping track of previously executed updates
// in the file at updatesFile.
func (client *Client) update() error {
	// Load and parse file containing info about already performed updates
	var err error
	if client.updates, err = client.storage.LoadUpdates(); err != nil {
		return err
	}

	// Perform all new updates
	for i := len(client.updates); i < len(clientUpdates); i++ {
		if clientUpdates[i] == nil {
			continue
		}
		err = clientUpdates[i](client)
		u := update{
			When:    irma.Timestamp(time.Now()),
			Number:  i,
			Success: err == nil,
		}
		if err != nil {
			str := err.Error()
			u.Error = &str
		}
		client.updates = append(client.updates, u)
		if err != nil {
			break
		}
	}

	storeErr := client.storage.StoreUpdates(client.updates)
	if storeErr != nil {
		return storeErr
	}
	return err
}

// ParseAndroidStorage parses an Android cardemu.xml shared preferences file
// from the old Android IRMA app, parsing its credentials into the current instance,
// and saving them to storage.
// CAREFUL: this method overwrites any existing secret keys and attributes on storage.
func (client *Client) ParseAndroidStorage() (present bool, err error) {
	if client.androidStoragePath == "" {
		return false, nil
	}

	cardemuXML := client.androidStoragePath + "/shared_prefs/cardemu.xml"
	present, err = fs.PathExists(cardemuXML)
	if err != nil || !present {
		return
	}
	present = true

	bytes, err := ioutil.ReadFile(cardemuXML)
	if err != nil {
		return
	}
	parsedxml := struct {
		Strings []struct {
			Name    string `xml:"name,attr"`
			Content string `xml:",chardata"`
		} `xml:"string"`
	}{}
	if err = xml.Unmarshal(bytes, &parsedxml); err != nil {
		return
	}

	parsedjson := make(map[string][]*struct {
		Signature    *gabi.CLSignature `json:"signature"`
		Pk           *gabi.PublicKey   `json:"-"`
		Attributes   []*big.Int        `json:"attributes"`
		SharedPoints []*big.Int        `json:"public_sks"`
	})
	client.keyshareServers = make(map[irma.SchemeManagerIdentifier]*keyshareServer)
	for _, xmltag := range parsedxml.Strings {
		if xmltag.Name == "credentials" {
			jsontag := html.UnescapeString(xmltag.Content)
			if err = json.Unmarshal([]byte(jsontag), &parsedjson); err != nil {
				return
			}
		}
		if xmltag.Name == "keyshare" {
			jsontag := html.UnescapeString(xmltag.Content)
			if err = json.Unmarshal([]byte(jsontag), &client.keyshareServers); err != nil {
				return
			}
		}
		if xmltag.Name == "KeyshareKeypairs" {
			jsontag := html.UnescapeString(xmltag.Content)
			keys := make([]*paillierPrivateKey, 0, 3)
			if err = json.Unmarshal([]byte(jsontag), &keys); err != nil {
				return
			}
			client.paillierKeyCache = keys[0]
		}
	}

	for _, list := range parsedjson {
		client.secretkey = &secretKey{Key: list[0].Attributes[0]}
		for _, oldcred := range list {
			gabicred := &gabi.Credential{
				Attributes: oldcred.Attributes,
				Signature:  oldcred.Signature,
			}
			if oldcred.SharedPoints != nil && len(oldcred.SharedPoints) > 0 {
				gabicred.Signature.KeyshareP = oldcred.SharedPoints[0]
			}
			var cred *credential
			if cred, err = newCredential(gabicred, client.Configuration); err != nil {
				return
			}
			if cred.CredentialType() == nil {
				err = errors.New("cannot add unknown credential type")
				return
			}

			if err = client.addCredential(cred, false); err != nil {
				return
			}
		}
	}

	if len(client.credentials) > 0 {
		if err = client.storage.StoreAttributes(client.attributes); err != nil {
			return
		}
		if err = client.storage.StoreSecretKey(client.secretkey); err != nil {
			return
		}
	}

	if len(client.keyshareServers) > 0 {
		if err = client.storage.StoreKeyshareServers(client.keyshareServers); err != nil {
			return
		}
	}
	client.UnenrolledSchemeManagers = client.unenrolledSchemeManagers()

	if err = client.storage.StorePaillierKeys(client.paillierKeyCache); err != nil {
		return
	}
	if client.paillierKeyCache == nil {
		client.paillierKey(false) // trigger calculating a new one
	}
	return
}<|MERGE_RESOLUTION|>--- conflicted
+++ resolved
@@ -68,18 +68,21 @@
 		return client.storage.StorePreferences(client.Preferences)
 	},
 
-<<<<<<< HEAD
 	// Copy new irma_configuration out of assets
 	func(client *Client) (err error) {
 		return client.Configuration.CopyFromAssets(true)
-=======
+	},
+
 	// For each keyshare server, include in its struct the identifier of its scheme manager
 	func(client *Client) (err error) {
-		for smi, kss := range client.keyshareServers {
+		keyshareServers, err := client.storage.LoadKeyshareServers()
+		if err != nil {
+			return err
+		}
+		for smi, kss := range keyshareServers {
 			kss.SchemeManagerIdentifier = smi
 		}
-		return client.storage.StoreKeyshareServers(client.keyshareServers)
->>>>>>> 496920ce
+		return client.storage.StoreKeyshareServers(keyshareServers)
 	},
 }
 
